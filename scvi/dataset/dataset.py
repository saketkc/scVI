--- conflicted
+++ resolved
@@ -55,20 +55,13 @@
         else:
             self.all_labels = torch.zeros_like(self.batch_indices)  # We might want default label values
 
-<<<<<<< HEAD
         if gene_names is not None:
             self.gene_names = np.char.upper(gene_names)  # Take an upper case convention for gene names
 
-    def get_all(self):
-        return self.X
-
-=======
->>>>>>> 5ee8331c
     def __len__(self):
         return self.total_size
 
     def __getitem__(self, idx):
-
         return torch.Tensor(np.resize(self.X[idx, :].toarray(), (self.X[idx, :].toarray().shape[1]))), \
                self.local_means[idx], self.local_vars[idx], self.batch_indices[idx], self.all_labels[idx]
 
